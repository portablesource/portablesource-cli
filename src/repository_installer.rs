//! Repository installer for PortableSource
//! 
//! This module handles installation, updating, and management of repositories
//! with automatic dependency resolution and GPU-specific package handling.

use crate::{Result, PortableSourceError};
use crate::config::{ConfigManager, SERVER_DOMAIN};
use crate::envs_manager::PortableEnvironmentManager;
use log::{info, warn, debug};
use serde::{Deserialize, Serialize};
use std::collections::HashMap;
use std::fs;
use std::io::{BufRead, BufReader, Write};
use std::path::{Path, PathBuf};
use std::process::{Command, Stdio};
use url::Url;
use toml::Value as TomlValue;
#[cfg(unix)]
use crate::utils::{detect_linux_mode, LinuxMode};

pub struct RepositoryInstaller {
    install_path: PathBuf,
    _config_manager: ConfigManager,
    _env_manager: PortableEnvironmentManager,
    server_client: ServerApiClient,
    main_file_finder: MainFileFinder,
    fallback_repositories: HashMap<String, FallbackRepo>,
}

impl RepositoryInstaller {
    pub fn new(install_path: PathBuf, mut config_manager: ConfigManager) -> Self {
        let env_manager = PortableEnvironmentManager::with_config(install_path.clone(), config_manager.clone());
        let server_client = ServerApiClient::new(format!("https://{}", SERVER_DOMAIN));
        let main_file_finder = MainFileFinder::new(server_client.clone());
        let fallback_repositories = default_fallback_repositories();
        // Anchor config to install dir (without extra disk writes here)
        config_manager.get_config_mut().install_path = install_path.clone();
        config_manager.set_config_path_to_install_dir();
        
        Self {
            install_path,
            _config_manager: config_manager,
            _env_manager: env_manager,
            server_client,
            main_file_finder,
            fallback_repositories,
        }
    }
    
    /// Install a repository from URL or name
    pub async fn install_repository(&mut self, repo_url_or_name: &str) -> Result<()> {
        log::info!("Installing repository: {}", repo_url_or_name);
        println!("[PortableSource] Installing repository: {}", repo_url_or_name);
        
        if self.is_repository_url(repo_url_or_name) {
            self.install_from_url(repo_url_or_name).await
        } else {
            self.install_from_name(repo_url_or_name).await
        }
    }
    
    /// Update an existing repository
    pub async fn update_repository(&mut self, repo_name: &str) -> Result<()> {
        log::info!("Updating repository: {}", repo_name);

        let repo_path = self.install_path.join("repos").join(repo_name);

        if !repo_path.exists() {
            return Err(PortableSourceError::repository(
                format!("Repository '{}' not found", repo_name)
            ));
        }

        // 1) Fetch + reset --hard to remote main/master, then pull
        let git_exe = self.get_git_executable();
        {
            let args = vec![git_exe.clone(), "fetch".to_string(), "--all".to_string()];
            if let Err(e) = run_tool_with_env(&self._env_manager, &args, Some("Fetching from remote"), Some(&repo_path)) {
                warn!("Failed to fetch from remote: {}", e);
            }
        }
        {
            let args = vec![git_exe.clone(), "reset".to_string(), "--hard".to_string(), "origin/main".to_string()];
            if run_tool_with_env(&self._env_manager, &args, Some("Reset to origin/main"), Some(&repo_path)).is_err() {
                let args = vec![git_exe.clone(), "reset".to_string(), "--hard".to_string(), "origin/master".to_string()];
                let _ = run_tool_with_env(&self._env_manager, &args, Some("Reset to origin/master"), Some(&repo_path));
            }
        }
        {
            let args = vec![git_exe.clone(), "pull".to_string()];
            if let Err(e) = run_tool_with_env(&self._env_manager, &args, Some("Pulling latest changes"), Some(&repo_path)) {
                warn!("Failed to pull latest changes: {}", e);
            }
        }

        // 2) Reinstall deps (install_dependencies сам пересоздаст venv)
        let _ = self.install_dependencies(&repo_path).await;

        Ok(())
    }
    
    /// Delete a repository
    pub fn delete_repository(&self, repo_name: &str) -> Result<()> {
        log::info!("Deleting repository: {}", repo_name);
        
        let repo_path = self.install_path.join("repos").join(repo_name);
        let env_path = self.install_path.join("envs").join(repo_name);
        
        if !repo_path.exists() && !env_path.exists() {
            return Err(PortableSourceError::repository(
                format!("Repository '{}' not found", repo_name)
            ));
        }
        
        // Delete repo folder if present
        if repo_path.exists() {
            std::fs::remove_dir_all(&repo_path)
                .map_err(|e| PortableSourceError::repository(
                    format!("Failed to delete repository '{}': {}", repo_name, e)
                ))?;
        }

        // Delete corresponding env folder if present
        if env_path.exists() {
            std::fs::remove_dir_all(&env_path)
                .map_err(|e| PortableSourceError::repository(
                    format!("Failed to delete environment for '{}': {}", repo_name, e)
                ))?;
        }
        
        log::info!("Repository '{}' deleted successfully", repo_name);
        Ok(())
    }
    
    /// List installed repositories with source suffixes
    pub fn list_repositories(&self) -> Result<Vec<String>> {
        let repos_path = self.install_path.join("repos");
        
        if !repos_path.exists() {
            return Ok(Vec::new());
        }
        
        let mut repositories = Vec::new();
        
        for entry in std::fs::read_dir(&repos_path)? {
            let entry = entry?;
            if entry.file_type()?.is_dir() {
                if let Some(name) = entry.file_name().to_str() {
                    let repo_dir = entry.path();
                    let link_file = repo_dir.join("link.txt");
                    let suffix = if link_file.exists() {
                        let link = fs::read_to_string(&link_file).unwrap_or_default();
                        let link_lower = link.to_lowercase();
                        if link_lower.contains("github.com") { " [From github]" } else { " [From git]" }
                    } else {
                        " [From server]"
                    };
                    repositories.push(format!("{}{}", name, suffix));
                }
            }
        }
        
        repositories.sort();
        Ok(repositories)
    }

    /// List raw repository folder names (no suffixes)
    pub fn list_repository_names_raw(&self) -> Result<Vec<String>> {
        let repos_path = self.install_path.join("repos");
        if !repos_path.exists() { return Ok(Vec::new()); }
        let mut repositories = Vec::new();
        for entry in std::fs::read_dir(&repos_path)? {
            let entry = entry?;
            if entry.file_type()?.is_dir() {
                if let Some(name) = entry.file_name().to_str() {
                    repositories.push(name.to_string());
                }
            }
        }
        repositories.sort();
        Ok(repositories)
    }

    /// List repositories with labels, preserving mapping to raw names, sorted by name
    pub fn list_repositories_labeled(&self) -> Result<Vec<(String, String)>> {
        let repos_path = self.install_path.join("repos");
        if !repos_path.exists() { return Ok(Vec::new()); }
        let mut items: Vec<(String, String)> = Vec::new();
        for entry in std::fs::read_dir(&repos_path)? {
            let entry = entry?;
            if entry.file_type()?.is_dir() {
                if let Some(name) = entry.file_name().to_str() {
                    let repo_dir = entry.path();
                    let link_file = repo_dir.join("link.txt");
                    let suffix = if link_file.exists() {
                        let link = fs::read_to_string(&link_file).unwrap_or_default();
                        let link_lower = link.to_lowercase();
                        if link_lower.contains("github.com") { " [From github]" } else { " [From git]" }
                    } else {
                        " [From server]"
                    };
                    items.push((name.to_string(), format!("{}{}", name, suffix)));
                }
            }
        }
        items.sort_by(|a, b| a.0.cmp(&b.0));
        Ok(items)
    }
    
    async fn install_from_url(&mut self, repo_url: &str) -> Result<()> {
        log::info!("Installing from URL: {}", repo_url);
        // Parse URL to get repository name
        let url = Url::parse(repo_url)
            .map_err(|e| PortableSourceError::repository(format!("Invalid repository URL: {}", e)))?;
        let repo_name = self.extract_repo_name_from_url(&url)?;
        let repo_path = self.install_path.join("repos").join(&repo_name);

        // Clone or update
        let repo_info = RepositoryInfo { url: Some(repo_url.to_string()), main_file: None, program_args: None };
        self.clone_or_update_repository(&repo_info, &repo_path).await?;

        // Create URL marker and link.txt (source)
        let _ = create_url_marker(&repo_path, &repo_name, repo_url);
        let _ = write_link_file(&repo_path, repo_url);

        // Install dependencies
        self.install_dependencies(&repo_path).await?;

        // Generate startup script (Windows only for now)
        #[cfg(windows)]
        self.generate_startup_script(&repo_path, &repo_info)?;
                #[cfg(unix)]
        {
            self.generate_startup_script_unix(&repo_path, &repo_info)?;
            println!("[PortableSource] Start script generated: {:?}", repo_path.join(format!("start_{}.sh", repo_name.to_lowercase())));
        }

        // Send stats (non-fatal)
        let _ = self.server_client.send_download_stats(&repo_name);

        // Special setup hooks
        self.apply_special_setup(&repo_name, &repo_path)?;

        info!("Repository '{}' installed successfully", repo_name);
        Ok(())
    }
    
    async fn install_from_name(&mut self, repo_name: &str) -> Result<()> {
        info!("Installing from name: {}", repo_name);
        println!("[PortableSource] Resolving repository '{}'", repo_name);
        let repo_info = self.get_repository_info(repo_name)?
            .ok_or_else(|| PortableSourceError::repository(format!("Repository '{}' not found", repo_name)))?;

        let name = self.normalize_repo_name(repo_name, &repo_info)?;
        let repo_path = self.install_path.join("repos").join(&name);

        println!("[PortableSource] Target path: {:?}", repo_path);
        println!("[PortableSource] Cloning/Updating repository...");
        self.clone_or_update_repository(&repo_info, &repo_path).await?;

        println!("[PortableSource] Installing dependencies...");
        // Persist config once at start of dependency installation
        let _ = self._config_manager.save_config();
        self.install_dependencies(&repo_path).await?;

        #[cfg(windows)]
        {
            // println!("[PortableSource] Generating start script...");
            // Final save after script generation
            let _ = self._config_manager.save_config();
            self.generate_startup_script(&repo_path, &repo_info)?;
        }
        #[cfg(unix)]
        {
            // println!("[PortableSource] Generating start script (.sh)...");
            let _ = self._config_manager.save_config();
            self.generate_startup_script_unix(&repo_path, &repo_info)?;
            println!("[PortableSource] Start script generated: {:?}", repo_path.join(format!("start_{}.sh", name.to_lowercase())));
        }

        let _ = self.server_client.send_download_stats(&name);


        // Special setup hooks
        self.apply_special_setup(&name, &repo_path)?;
        Ok(())
    }
    
    // Note: kept for potential future use
    // async fn clone_repository(&self, repo_url: &str, repo_path: &Path) -> Result<()> {
    //     info!("Cloning repository to: {:?}", repo_path);
    //     println!("[PortableSource] git clone {} -> {:?}", repo_url, repo_path);
    //     let git_exe = self.get_git_executable();
    //     let parent = repo_path.parent().ok_or_else(|| PortableSourceError::repository("Invalid repo path"))?;
    //     fs::create_dir_all(parent)?;
    //     let mut cmd = Command::new(git_exe);
    //     cmd.current_dir(parent).arg("clone").arg(repo_url).arg(repo_path.file_name().unwrap());
    //     run_with_progress(cmd, Some("Cloning repository"))?;
    //     Ok(())
    // }
    
    async fn install_dependencies(&self, repo_path: &Path) -> Result<()> {
        info!("Installing dependencies for: {:?}", repo_path);
        let repo_name = repo_path.file_name().and_then(|s| s.to_str()).unwrap_or("").to_lowercase();

        // Ensure project environment exists (Windows: copy portable python; Linux: create venv)
        self.create_venv_environment(&repo_name)?;

        // Try server installation plan
        if let Some(plan) = self.server_client.get_installation_plan(&repo_name)? {
            info!("Using server installation plan");
            if self.execute_server_installation_plan(&repo_name, &plan, Some(repo_path))? {
                return Ok(());
            } else {
                warn!("Server installation failed, falling back to local requirements.txt");
            }
        } else {
            info!("No server installation plan, using local files");
        }

        // Check for pyproject.toml first
        let pyproject_path = repo_path.join("pyproject.toml");
        if pyproject_path.exists() {
            info!("Found pyproject.toml, extracting dependencies");
            if let Ok(requirements_path) = self.extract_dependencies_from_pyproject(&pyproject_path, repo_path) {
                info!("Installing from extracted pyproject.toml dependencies: {:?}", requirements_path);
                self.install_requirements_with_uv_or_pip(&repo_name, &requirements_path, Some(repo_path))?;
                
                // Install the repository itself as a package
                info!("Installing repository as package with uv pip install .");
                self.install_repo_as_package(&repo_name, repo_path)?;
                
                return Ok(());
            } else {
                warn!("Failed to extract dependencies from pyproject.toml, falling back to requirements.txt");
            }
        }

        // Fallback to requirements.txt variants using smart search
        if let Some(requirements_file) = self.find_requirements_files(repo_path) {
            info!("Installing from {:?}", requirements_file);
            self.install_requirements_with_uv_or_pip(&repo_name, &requirements_file, Some(repo_path))?;
        } else {
            info!("No requirements.txt or pyproject.toml found");
        }
        Ok(())
    }
    
    fn is_repository_url(&self, input: &str) -> bool {
        input.starts_with("http://") || input.starts_with("https://") || input.starts_with("git@")
    }
    
    fn extract_repo_name_from_url(&self, url: &Url) -> Result<String> {
        let path = url.path();
        let name = path.split('/').last().unwrap_or("unknown");
        
        // Remove .git suffix if present
        let name = if name.ends_with(".git") {
            &name[..name.len() - 4]
        } else {
            name
        };
        
        if name.is_empty() {
            return Err(PortableSourceError::repository(
                "Could not extract repository name from URL"
            ));
        }
        
        Ok(name.to_string())
    }
    
    /// Find requirements files in repository, checking specific files first, then using glob patterns
    fn find_requirements_files(&self, repo_path: &Path) -> Option<PathBuf> {
        use std::fs;
        
        // First, check specific known files
        let specific_candidates = [
            repo_path.join("requirements.txt"),
            repo_path.join("requirements_pyp.txt"),
            repo_path.join("requirements").join("requirements_nvidia.txt"),
            repo_path.join("requirements").join("requirements.txt"),
            repo_path.join("install").join("requirements.txt"),
        ];
        
        // Check specific files first
        for candidate in &specific_candidates {
            if candidate.exists() {
                return Some(candidate.clone());
            }
        }
        
        // Then search for requirements_* patterns in root directory
        if let Ok(entries) = fs::read_dir(repo_path) {
            for entry in entries.flatten() {
                if let Ok(file_type) = entry.file_type() {
                    if file_type.is_file() {
                        let file_name = entry.file_name();
                        let name_str = file_name.to_string_lossy();
                        if name_str.starts_with("requirements_") && name_str.ends_with(".txt") {
                            return Some(entry.path());
                        }
                    }
                }
            }
        }
        
        // Then search for requirements* patterns in root directory
        if let Ok(entries) = fs::read_dir(repo_path) {
            for entry in entries.flatten() {
                if let Ok(file_type) = entry.file_type() {
                    if file_type.is_file() {
                        let file_name = entry.file_name();
                        let name_str = file_name.to_string_lossy();
                        if name_str.starts_with("requirements") && name_str.ends_with(".txt") && name_str != "requirements.txt" {
                            return Some(entry.path());
                        }
                    }
                }
            }
        }
        
        // Finally, search in requirements/ subdirectory for requirements\* patterns
        let requirements_dir = repo_path.join("requirements");
        if requirements_dir.exists() {
            if let Ok(entries) = fs::read_dir(&requirements_dir) {
                for entry in entries.flatten() {
                    if let Ok(file_type) = entry.file_type() {
                        if file_type.is_file() {
                            let file_name = entry.file_name();
                            let name_str = file_name.to_string_lossy();
                            if name_str.starts_with("requirements") && name_str.ends_with(".txt") {
                                return Some(entry.path());
                            }
                        }
                    }
                }
            }
        }
        
        None
    }
}

// ===== Additional types and impls =====

#[derive(Clone, Debug, Default)]
struct ServerApiClient {
    server_url: String,
    timeout_secs: u64,
}

impl ServerApiClient {
    fn new(server_url: String) -> Self {
        Self { server_url: server_url.trim_end_matches('/').to_string(), timeout_secs: 10 }
    }

    #[allow(dead_code)]
    fn is_server_available(&self) -> bool {
        let url = format!("{}/api/repositories", self.server_url);
        let timeout = self.timeout_secs;
        std::thread::spawn(move || {
            match reqwest::blocking::Client::new()
                .get(&url)
                .timeout(std::time::Duration::from_secs(timeout))
                .send() {
                Ok(resp) => resp.status().is_success(),
                Err(_) => false,
            }
        }).join().unwrap_or(false)
    }

    fn get_repository_info(&self, name: &str) -> Result<Option<RepositoryInfo>> {
        let url = format!("{}/api/repositories/{}", self.server_url, name.to_lowercase());
        let timeout = self.timeout_secs;
        let res = std::thread::spawn(move || {
            let resp = reqwest::blocking::Client::new()
                .get(&url)
                .timeout(std::time::Duration::from_secs(timeout))
                .send();
            match resp {
                Ok(r) => {
                    if r.status().is_success() {
                        let v: serde_json::Value = r.json().unwrap_or(serde_json::json!({}));
                        if v.get("success").and_then(|b| b.as_bool()).unwrap_or(false) {
                            if let Some(repo) = v.get("repository") {
                                let url = repo.get("repositoryUrl").and_then(|s| s.as_str()).map(|s| s.trim().to_string());
                                let main_file = repo.get("filePath").and_then(|s| s.as_str()).map(|s| s.to_string());
                                let program_args = repo.get("programArgs").and_then(|s| s.as_str()).map(|s| s.to_string());
                                return Ok(Some(RepositoryInfo { url, main_file, program_args }));
                            }
                        } else {
                            // legacy format
                            let url = v.get("url").and_then(|s| s.as_str()).map(|s| s.to_string());
                            let main_file = v.get("main_file").and_then(|s| s.as_str()).map(|s| s.to_string());
                            let program_args = v.get("program_args").and_then(|s| s.as_str()).map(|s| s.to_string());
                            if url.is_some() || main_file.is_some() {
                                return Ok(Some(RepositoryInfo { url, main_file, program_args }));
                            }
                        }
                        Ok(None)
                    } else if r.status().as_u16() == 404 { Ok(None) } else { Ok(None) }
                }
                Err(_) => Ok(None)
            }
        }).join().unwrap_or(Ok(None));
        res
    }

    #[allow(dead_code)]
    fn search_repositories(&self, _name: &str) -> Vec<serde_json::Value> {
        // Optional enhancement: implement when server supports search endpoint
        Vec::new()
    }

    fn get_installation_plan(&self, name: &str) -> Result<Option<serde_json::Value>> {
        let url = format!("{}/api/repositories/{}/install-plan", self.server_url, name.to_lowercase());
        let timeout = self.timeout_secs;
        std::thread::spawn(move || {
            let resp = reqwest::blocking::Client::new()
                .get(&url)
                .timeout(std::time::Duration::from_secs(timeout))
                .send();
            match resp {
                Ok(r) => {
                    if r.status().is_success() {
                        let v: serde_json::Value = r.json().unwrap_or(serde_json::json!({}));
                        if v.get("success").and_then(|b| b.as_bool()).unwrap_or(false) {
                            if let Some(plan) = v.get("installation_plan") { return Ok(Some(plan.clone())); }
                        }
                        Ok(None)
                    } else { Ok(None) }
                }
                Err(e) => { warn!("Server error get_installation_plan: {}", e); Ok(None) }
            }
        }).join().unwrap_or(Ok(None))
    }

    fn send_download_stats(&self, repo_name: &str) -> Result<()> {
        let url = format!("{}/api/repositories/{}/download", self.server_url, repo_name.to_lowercase());
        let body = serde_json::json!({
            "repository_name": repo_name.to_lowercase(),
            "success": true,
            "timestamp": serde_json::Value::Null,
        });
        let timeout = self.timeout_secs;
        let _ = std::thread::spawn(move || {
            let _ = reqwest::blocking::Client::new()
                .post(&url)
                .json(&body)
                .timeout(std::time::Duration::from_secs(timeout))
                .send();
        }).join();
        Ok(())
    }
}

#[derive(Clone, Debug, Default)]
struct MainFileFinder { server_client: ServerApiClient }

impl MainFileFinder {
    fn new(server_client: ServerApiClient) -> Self { Self { server_client } }

    fn find_main_file(&self, repo_name: &str, repo_path: &Path, repo_url: Option<&str>) -> Option<String> {
        // 1) Try server
        if let Ok(Some(info)) = self.server_client.get_repository_info(repo_name) {
            if let Some(main_file) = info.main_file {
                if validate_main_file(repo_path, &main_file) { return Some(main_file); }
            }
        }
        // 2) Try common names
        let common = ["run.py","app.py","webui.py","main.py","start.py","launch.py","gui.py","interface.py","server.py"];
        for f in common {
            if validate_main_file(repo_path, f) { return Some(f.to_string()); }
        }
        // 3) Heuristic: any single non-test python file
        let mut candidates: Vec<String> = Vec::new();
        if let Ok(entries) = fs::read_dir(repo_path) {
            for e in entries.flatten() {
                if let Ok(ft) = e.file_type() { if ft.is_file() {
                    let name = e.file_name().to_string_lossy().to_string();
                    if name.to_lowercase().ends_with(".py") && !name.contains("test_") && name != "setup.py" && !name.contains("__") && !name.contains("install") {
                        candidates.push(name);
                    }
                }}
            }
        }
        if candidates.len() == 1 { return candidates.into_iter().next(); }
        for c in &candidates { if c.contains("main") || c.contains("run") || c.contains("start") || c.contains("app") { return Some(c.clone()); } }
        // 4) last resort: use repo_url name
            if let Some(url) = repo_url { if let Ok(urlp) = Url::parse(url) {
            if let Some(name) = urlp.path_segments().and_then(|s| s.last()).map(|s| s.trim_end_matches(".git")) {
                let candidate = format!("{}.py", name);
                if validate_main_file(repo_path, &candidate) { return Some(candidate); }
            }
        }}
        None
    }
}

#[derive(Clone, Debug, Serialize, Deserialize)]
struct RepositoryInfo { url: Option<String>, main_file: Option<String>, program_args: Option<String> }

#[derive(Clone, Debug)]
#[allow(dead_code)]
struct FallbackRepo { url: String, branch: Option<String>, main_file: Option<String>, program_args: Option<String> }

fn default_fallback_repositories() -> HashMap<String, FallbackRepo> {
    let mut m = HashMap::new();
    m.insert("facefusion".into(), FallbackRepo{ url: "https://github.com/facefusion/facefusion".into(), branch: Some("master".into()), main_file: Some("facefusion.py".into()), program_args: Some("run".into())});
    m.insert("comfyui".into(), FallbackRepo{ url: "https://github.com/comfyanonymous/ComfyUI".into(), branch: None, main_file: Some("main.py".into()), program_args: None});
    m.insert("stable-diffusion-webui-forge".into(), FallbackRepo{ url: "https://github.com/lllyasviel/stable-diffusion-webui-forge".into(), branch: None, main_file: Some("webui.py".into()), program_args: None});
    m.insert("liveportrait".into(), FallbackRepo{ url: "https://github.com/KwaiVGI/LivePortrait".into(), branch: None, main_file: Some("app.py".into()), program_args: None});
    m.insert("deep-live-cam".into(), FallbackRepo{ url: "https://github.com/hacksider/Deep-Live-Cam".into(), branch: None, main_file: Some("run.py".into()), program_args: None});
    m
}

fn validate_main_file(repo_path: &Path, main_file: &str) -> bool {
    repo_path.join(main_file).exists()
}

fn create_url_marker(repo_path: &Path, repo_name: &str, repo_url: &str) -> Result<()> {
    let marker = repo_path.join(format!("ps_repo_{}_url.txt", repo_name.to_lowercase()));
    let mut f = fs::File::create(marker)?;
    f.write_all(repo_url.as_bytes())?;
    Ok(())
}

fn write_link_file(repo_path: &Path, link: &str) -> Result<()> {
    let marker = repo_path.join("link.txt");
    let mut f = fs::File::create(marker)?;
    f.write_all(link.as_bytes())?;
    Ok(())
}

impl RepositoryInstaller {
    fn apply_special_setup(&self, _repo_name: &str, _repo_path: &Path) -> Result<()> {
        Ok(())
    }

    fn get_git_executable(&self) -> String {
        if let Some(p) = self._env_manager.get_git_executable() { return p.to_string_lossy().to_string(); }
        "git".into()
    }

    async fn clone_or_update_repository(&self, repo_info: &RepositoryInfo, repo_path: &Path) -> Result<()> {
        let git_exe = self.get_git_executable();
        if repo_path.exists() {
            if repo_path.join(".git").exists() {
                match self.update_repository_with_fixes(&git_exe, repo_path) {
                    Ok(_) => return Ok(()),
                    Err(e) => {
                        // If repository was removed due to corruption (exit code 128), proceed to clone
                        if e.to_string().contains("Repository corrupted (exit code 128)") {
                            warn!("Repository was corrupted and removed, proceeding to clone fresh copy");
                            // Continue to cloning logic below
                        } else {
                            return Err(e);
                        }
                    }
                }
            } else {
                return Err(PortableSourceError::repository(format!("Directory exists but is not a git repository: {:?}", repo_path)));
            }
        }
        
        // Clone repository (either first time or after corruption removal)
        let url = repo_info.url.clone().ok_or_else(|| PortableSourceError::repository("Missing repository URL"))?;
        info!("Cloning repository from URL: {}", url);
        
        let parent = repo_path.parent().ok_or_else(|| PortableSourceError::repository("Invalid repo path"))?;
        fs::create_dir_all(parent)?;
        let mut args = vec![git_exe.clone(), "clone".to_string()];
        if let Some(branch) = None::<String> { 
            args.push("-b".to_string());
            args.push(branch);
        }
        args.push(url.clone());
        args.push(repo_path.file_name().unwrap().to_string_lossy().to_string());
        
        match run_tool_with_env(&self._env_manager, &args, Some("Cloning repository"), Some(parent)) {
            Ok(_) => {
                info!("Repository cloned successfully to: {:?}", repo_path);
                println!("[PortableSource] Repository cloned successfully");
                Ok(())
            }
            Err(e) => {
                eprintln!("Failed to clone repository from {}: {}", url, e);
                println!("[PortableSource] Failed to clone repository: {}", e);
                Err(e)
            }
        }
    }

    fn update_repository_with_fixes(&self, git_exe: &str, repo_path: &Path) -> Result<()> {
        let max_attempts = 3;
        for attempt in 0..max_attempts {
            let args = vec![git_exe.to_string(), "pull".to_string()];
            match run_tool_with_env(&self._env_manager, &args, Some("Updating repository"), Some(repo_path)) {
                Ok(_) => return Ok(()),
                Err(e) => {
                    warn!("git pull failed (attempt {}/{}): {}", attempt + 1, max_attempts, e);
                    
                    // Check for exit code 128 (not a git repository)
                    if e.to_string().contains("exit code: 128") {
                        warn!("Exit code 128 detected - repository is corrupted. Removing and will re-clone.");
                        if let Err(remove_err) = std::fs::remove_dir_all(repo_path) {
                            warn!("Failed to remove corrupted repository: {}", remove_err);
                        }
                        return Err(PortableSourceError::repository("Repository corrupted (exit code 128) - removed for re-cloning"));
                    }
                    
                    if attempt < max_attempts - 1 {
                        if self.fix_git_issues(git_exe, repo_path).is_ok() { continue; }
                    }
                    if attempt == max_attempts - 1 { return Err(PortableSourceError::repository("Failed to update repository")); }
                }
            }
        }
        Err(PortableSourceError::repository("Failed to update repository"))
    }

    fn fix_git_issues(&self, git_exe: &str, repo_path: &Path) -> Result<()> {
        // Try a sequence of common fixes
        let fixes: Vec<Vec<&str>> = vec![
            vec!["fetch", "origin"],
            vec!["reset", "--hard", "origin/main"],
        ];
        for fix_args in fixes {
            let mut args = vec![git_exe.to_string()];
            args.extend(fix_args.into_iter().map(|s| s.to_string()));
            let _ = run_tool_with_env(&self._env_manager, &args, None, Some(repo_path));
        }
        Ok(())
    }

    fn create_venv_environment(&self, repo_name: &str) -> Result<()> {
        let cfg = self._config_manager.get_config();
        if cfg.install_path.as_os_str().is_empty() { return Err(PortableSourceError::installation("Install path not configured")); }
        let install_path = cfg.install_path.clone();
        let envs_path = install_path.join("envs");
        let venv_path = envs_path.join(repo_name);
        if venv_path.exists() { fs::remove_dir_all(&venv_path)?; }

        if cfg!(windows) {
            // Windows: копируем портативный Python в envs/{repo}
            let ps_env_python = install_path.join("ps_env").join("python");
            if !ps_env_python.exists() { return Err(PortableSourceError::installation(format!("Portable Python not found at: {:?}", ps_env_python))); }
            info!("Creating environment by copying portable Python: {:?} -> {:?}", ps_env_python, venv_path);
            copy_dir_recursive(&ps_env_python, &venv_path)?;
            let python_exe = venv_path.join("python.exe");
            if !python_exe.exists() { return Err(PortableSourceError::installation(format!("Python executable not found in {:?}", venv_path))); }
        } else {
            // Linux: в DESK режиме используем python из micromamba-базы, в CLOUD — системный python3
            fs::create_dir_all(&envs_path)?;
            let mamba_py = install_path.join("ps_env").join("mamba_env").join("bin").join("python");
            #[cfg(unix)]
            let py_bin = if matches!(detect_linux_mode(), LinuxMode::Desk) && mamba_py.exists() { mamba_py } else { PathBuf::from("python3") };
            #[cfg(not(unix))]
            let py_bin = mamba_py; // unreachable, just to satisfy type
            let status = std::process::Command::new(&py_bin)
                .args(["-m", "venv", venv_path.to_string_lossy().as_ref()])
                .status()
                .map_err(|e| PortableSourceError::environment(format!("Failed to create venv: {}", e)))?;
            if !status.success() {
                return Err(PortableSourceError::environment("python -m venv failed"));
            }
            // Ensure pip is present in the new venv
            let venv_py = venv_path.join("bin").join("python");
            let pip_ok = std::process::Command::new(&venv_py)
                .args(["-m", "pip", "--version"]) 
                .status()
                .map(|s| s.success())
                .unwrap_or(false);
            if !pip_ok {
                let _ = std::process::Command::new(&venv_py)
                    .args(["-m", "ensurepip", "-U"]) 
                    .status();
            }
        }
        Ok(())
    }

    fn install_requirements_with_uv_or_pip(&self, repo_name: &str, requirements: &Path, repo_path: Option<&Path>) -> Result<()> {
        // Parse requirements and build plan
        let analyzer = RequirementsAnalyzer::new(&self._config_manager);
        let packages = analyzer.analyze_requirements(requirements);
        let plan = analyzer.create_installation_plan(&packages);

        // Ensure uv if available
        let uv_available = self.install_uv_in_venv(repo_name).unwrap_or(false);
        info!("UV Available: {}", uv_available);
        info!("Plan: regular={} torch={} onnx={}", plan.regular_packages.len(), plan.torch_packages.len(), plan.onnx_packages.len());

        // 1) Regular packages via uv (prefer) или pip -r — сначала базовые зависимости
        if !plan.regular_packages.is_empty() {
            let tmp = requirements.parent().unwrap_or_else(|| Path::new(".")).join("requirements_regular_temp.txt");
            {
                let mut file = fs::File::create(&tmp)?;
                for p in &plan.regular_packages { writeln!(file, "{}", p.original_line)?; }
            }
            let res = if uv_available {
                let mut uv_cmd = self.get_uv_executable(repo_name);
                uv_cmd.extend(["pip".into(), "install".into(), "--extra-index-url".into(), "https://pypi.ngc.nvidia.com".into(), "-r".into(), tmp.to_string_lossy().to_string()]);
                info!("UV Command: {:?}", uv_cmd);
                run_tool_with_env(&self._env_manager, &uv_cmd, Some("Installing regular packages with uv"), repo_path)
            } else {
                let mut pip_cmd = self.get_pip_executable(repo_name);
                pip_cmd.extend(["install".into(), "-r".into(), tmp.to_string_lossy().to_string()]);
                run_tool_with_env(&self._env_manager, &pip_cmd, Some("Installing regular packages with pip"), repo_path)
            };
            let _ = fs::remove_file(&tmp);
            res?;
        }

        // 2) ONNX пакеты
        if !plan.onnx_packages.is_empty() {
            // Форсим onnxruntime-gpu>=1.20 для Blackwell/NVIDIA на любых ОС
            let forced_spec = self.get_onnx_package_spec();
            let spec = if forced_spec.contains(">=") { forced_spec } else {
                if let Some(pkg) = plan.onnx_packages.iter().find(|p| p.name == "onnxruntime" && p.version.is_some()) {
                    format!("{}=={}", forced_spec, pkg.version.clone().unwrap())
                } else { forced_spec }
            };
            let use_nightly = self.needs_onnx_nightly();
            if uv_available {
                let mut uv_cmd = self.get_uv_executable(repo_name);
                uv_cmd.extend(["pip".into(), "install".into(), "--extra-index-url".into(), "https://pypi.ngc.nvidia.com".into()]);
                if use_nightly { uv_cmd.push("--pre".into()); }
                uv_cmd.push(spec);
                run_tool_with_env_silent(&self._env_manager, &uv_cmd, Some("Installing ONNX package (uv)"), repo_path)?;
            } else {
                let mut pip_cmd = self.get_pip_executable(repo_name);
                pip_cmd.push("install".into());
                if use_nightly { pip_cmd.push("--pre".into()); }
                pip_cmd.push(spec);
                run_tool_with_env_silent(&self._env_manager, &pip_cmd, Some("Installing ONNX package"), repo_path)?;
            }
        }

        // 3) Torch пакеты (через pip) с нужным индексом
        if !plan.torch_packages.is_empty() {
            let torch_install_result = if uv_available {
                let mut uv_cmd = self.get_uv_executable(repo_name);
                uv_cmd.extend(["pip".into(), "install".into(), "--force-reinstall".into()]);
                if let Some(index) = plan.torch_index_url.as_ref() {
                    uv_cmd.extend(["--index-url".into(), index.clone()]);
                }
                for p in &plan.torch_packages { uv_cmd.push(p.to_string()); }
                run_tool_with_env(&self._env_manager, &uv_cmd, Some("Installing PyTorch packages (uv)"), repo_path)
            } else {
                let mut pip_cmd = self.get_pip_executable(repo_name);
                pip_cmd.push("install".into());
                pip_cmd.push("--force-reinstall".into());
                if let Some(index) = plan.torch_index_url.as_ref() {
                    pip_cmd.push("--index-url".into());
                    pip_cmd.push(index.clone());
                }
                for p in &plan.torch_packages { pip_cmd.push(p.to_string()); }
                run_tool_with_env(&self._env_manager, &pip_cmd, Some("Installing PyTorch packages"), repo_path)
            };
            
            // Fallback: если установка с версией не удалась, попробуем без версии
            if torch_install_result.is_err() {
                warn!("PyTorch installation with specific versions failed, trying without versions...");
                if uv_available {
                    let mut uv_cmd = self.get_uv_executable(repo_name);
                    uv_cmd.extend(["pip".into(), "install".into(), "--force-reinstall".into()]);
                    if let Some(index) = plan.torch_index_url.as_ref() {
                        uv_cmd.extend(["--index-url".into(), index.clone()]);
                    }
                    for p in &plan.torch_packages { 
                        uv_cmd.push(p.name.clone()); // Только имя без версии
                    }
                    run_tool_with_env(&self._env_manager, &uv_cmd, Some("Installing PyTorch packages without versions (uv)"), repo_path)?;
                } else {
                    let mut pip_cmd = self.get_pip_executable(repo_name);
                    pip_cmd.push("install".into());
                    pip_cmd.push("--force-reinstall".into());
                    if let Some(index) = plan.torch_index_url.as_ref() {
                        pip_cmd.push("--index-url".into());
                        pip_cmd.push(index.clone());
                    }
                    for p in &plan.torch_packages { 
                        pip_cmd.push(p.name.clone()); // Только имя без версии
                    }
                    run_tool_with_env(&self._env_manager, &pip_cmd, Some("Installing PyTorch packages without versions"), repo_path)?;
                }
            }
        }

        // 4) Triton (если присутствует) — пропускаем на Linux, т.к. ставится безболезненно
        #[cfg(windows)]
        if !plan.triton_packages.is_empty() {
            for pkg in &plan.triton_packages {
                let mut pip_cmd = self.get_pip_executable(repo_name);
                let spec = if let Some(v) = &pkg.version { format!("{}=={}", pkg.name, v) } else { pkg.name.clone() };
                pip_cmd.extend(["install".into(), spec]);
                run_tool_with_env_silent(&self._env_manager, &pip_cmd, Some("Installing Triton package"), repo_path)?;
            }
        }

        // 5) InsightFace — строго в самом конце, с -U для согласования numpy — пропускаем на Linux
        #[cfg(windows)]
        if !plan.insightface_packages.is_empty() {
            for _p in &plan.insightface_packages {
                self.handle_insightface_package(repo_name, repo_path)?;
            }
        }

        // ONNX packages are only installed if explicitly listed in dependencies
        // No automatic fallback installation
        
        // 6) Force reinstall torch with CUDA index if torch is installed (as dependency)
        // Check if torch is installed in the environment
        let python_exe = self.get_python_in_env(repo_name);
        let check_torch_cmd = vec![python_exe.to_string_lossy().to_string(), "-c".to_string(), "import torch; print('torch_installed')".to_string()];
        
        if run_tool_with_env_silent(&self._env_manager, &check_torch_cmd, None, repo_path).is_ok() {
            info!("Torch detected as dependency, reinstalling with CUDA index...");
            let torch_index_url = self.get_default_torch_index_url();
            
            let torch_reinstall_result = if uv_available {
                let mut uv_cmd = self.get_uv_executable(repo_name);
                uv_cmd.extend(["pip".into(), "install".into(), "--force-reinstall".into(), "--index-url".into(), torch_index_url, "torch".into(), "torchvision".into(), "torchaudio".into()]);
                run_tool_with_env(&self._env_manager, &uv_cmd, Some("Reinstalling torch with CUDA index"), repo_path)
            } else {
                let mut pip_cmd = self.get_pip_executable(repo_name);
                pip_cmd.extend(["install".into(), "--force-reinstall".into(), "--index-url".into(), torch_index_url, "torch".into(), "torchvision".into(), "torchaudio".into()]);
                run_tool_with_env(&self._env_manager, &pip_cmd, Some("Reinstalling torch with CUDA index"), repo_path)
            };
            
            if torch_reinstall_result.is_err() {
                warn!("Failed to reinstall torch with CUDA index, keeping existing installation");
            }
        }

        Ok(())
    }

    fn get_python_in_env(&self, repo_name: &str) -> PathBuf {
        let cfg = self._config_manager.get_config();
        let venv_path = cfg.install_path.join("envs").join(repo_name);
        if cfg!(windows) {
            venv_path.join("python.exe")
        } else {
            venv_path.join("bin").join("python")
        }
    }

    fn get_pip_executable(&self, repo_name: &str) -> Vec<String> {
        let py = self.get_python_in_env(repo_name);
        if py.exists() { vec![py.to_string_lossy().to_string(), "-m".into(), "pip".into()] } else { vec!["python".into(), "-m".into(), "pip".into()] }
    }

    fn get_uv_executable(&self, repo_name: &str) -> Vec<String> {
        // Всегда вызываем модуль uv как "<env_python> -m uv";
        // надёжнее, чем полагаться на PATH и бинарь uv
        let mut py_path = self.get_python_in_env(repo_name);
        if !py_path.exists() {
            // Фолбэк на системный python (windows/python.exe, unix/python3)
            py_path = if cfg!(windows) { PathBuf::from("python.exe") } else { PathBuf::from("python3") };
        }
        vec![py_path.to_string_lossy().to_string(), "-m".into(), "uv".into()]
    }

    fn install_uv_in_venv(&self, repo_name: &str) -> Result<bool> {
        let uv_cmd = self.get_uv_executable(repo_name);
        // Try uv --version
        if run_tool_with_env_silent(&self._env_manager, &vec![uv_cmd[0].clone(), uv_cmd[1].clone(), uv_cmd[2].clone(), "--version".into()], None, None).is_ok() { return Ok(true); }
        // Install uv via pip
        let mut pip_cmd = self.get_pip_executable(repo_name);
        pip_cmd.extend(["install".into(), "uv".into()]);
        let _ = run_tool_with_env_silent(&self._env_manager, &pip_cmd, Some("Installing uv"), None);
        // Verify
        Ok(run_tool_with_env_silent(&self._env_manager, &vec![uv_cmd[0].clone(), uv_cmd[1].clone(), uv_cmd[2].clone(), "--version".into()], None, None).is_ok())
    }

    fn execute_server_installation_plan(&self, repo_name: &str, plan: &serde_json::Value, repo_path: Option<&Path>) -> Result<bool> {
        let steps = plan.get("steps").and_then(|s| s.as_array()).cloned().unwrap_or_default();
        for step in steps {
            self.process_server_step(repo_name, &step, repo_path)?;
        }
        
        // Check if torch is installed and reinstall with CUDA index if needed
        let mut check_cmd = self.get_pip_executable(repo_name);
        check_cmd.extend(["show".into(), "torch".into()]);
        
        let cfg = self._config_manager.get_config();
        let venv_path = cfg.install_path.join("envs").join(repo_name);
        
        if let Ok(output) = std::process::Command::new(&check_cmd[0])
            .args(&check_cmd[1..])
            .env("VIRTUAL_ENV", venv_path)
            .output() {
            if output.status.success() {
                info!("Torch detected as dependency, reinstalling with CUDA index");
                
                // Try with uv first
                let uv_available = self.install_uv_in_venv(repo_name).unwrap_or(false);
                let mut reinstall_cmd = if uv_available {
                    let mut cmd = self.get_uv_executable(repo_name);
                    cmd.extend(["pip".into(), "install".into()]);
                    cmd
                } else {
                    let mut cmd = self.get_pip_executable(repo_name);
                    cmd.push("install".into());
                    cmd
                };
                
                reinstall_cmd.extend(["--force-reinstall".into(), "--index-url".into(), self.get_default_torch_index_url()]);
                reinstall_cmd.extend(["torch".into(), "torchvision".into(), "torchaudio".into()]);
                
                if let Err(_) = run_tool_with_env_silent(&self._env_manager, &reinstall_cmd, Some("Reinstalling torch with CUDA"), repo_path) {
                    // Fallback to pip if uv fails
                    if uv_available {
                        info!("UV failed, falling back to pip for torch reinstall");
                        let mut pip_cmd = self.get_pip_executable(repo_name);
                        pip_cmd.extend(["install".into(), "--force-reinstall".into(), "--index-url".into(), self.get_default_torch_index_url()]);
                        pip_cmd.extend(["torch".into(), "torchvision".into(), "torchaudio".into()]);
                        run_tool_with_env_silent(&self._env_manager, &pip_cmd, Some("Reinstalling torch with CUDA (pip)"), repo_path)?;
                    }
                }
            }
        }
        
        Ok(true)
    }

    fn process_server_step(&self, repo_name: &str, step: &serde_json::Value, repo_path: Option<&Path>) -> Result<()> {
        let step_type = step.get("type").and_then(|s| s.as_str()).unwrap_or("");
        match step_type {
            "requirements" => {
                if let Some(path) = step.get("path").and_then(|s| s.as_str()) {
                    let req_path = if let Some(rp) = repo_path { rp.join(path) } else { PathBuf::from(path) };
                    self.install_requirements_with_uv_or_pip(repo_name, &req_path, repo_path)?;

                }
            }
            "pip_install" | "regular" | "regular_only" => {
                // Prefer uv if available
                let uv_available = self.install_uv_in_venv(repo_name).unwrap_or(false);
                
                // Separate torch and regular packages
                let mut torch_packages: Vec<String> = Vec::new();
                let mut regular_packages: Vec<String> = Vec::new();
                
                if let Some(pkgs) = step.get("packages").and_then(|p| p.as_array()) {
                    for p in pkgs {
                        if let Some(s) = p.as_str() {
                            let mapped = self.apply_onnx_gpu_detection(s);
                            // Check if this is a torch-related package
                            let package_name = mapped.split(|c| "=><!".contains(c)).next().unwrap_or("").to_lowercase();
                            let is_torch_package = ["torch", "torchvision", "torchaudio", "torchtext", "torchdata"].contains(&package_name.as_str());
                            
                            // info!("Package: {} -> mapped: {} -> name: {} -> is_torch: {}", s, mapped, package_name, is_torch_package);
                            
                            if is_torch_package {
                                torch_packages.push(mapped);
                            } else {
                                regular_packages.push(mapped);
                            }
                        }
                    }
                }
                
                // info!("Torch packages: {:?}", torch_packages);
                // info!("Regular packages: {:?}", regular_packages);
                
                // Install regular packages first (without torch index)
                if !regular_packages.is_empty() {
                    let mut cmd = if uv_available { self.get_uv_executable(repo_name) } else { self.get_pip_executable(repo_name) };
                    if uv_available { cmd.extend(["pip".into(), "install".into()]); } else { cmd.push("install".into()); }
                    
                    let needs_pre = self.needs_onnx_nightly() && regular_packages.iter().any(|m| m.starts_with("onnxruntime-gpu"));
                    if needs_pre { cmd.push("--pre".into()); }
                    
                    // No extra index URL needed for regular packages
                    
                    for p in regular_packages { cmd.push(p); }
                    run_tool_with_env(&self._env_manager, &cmd, Some("Installing regular packages"), repo_path)?;
                }
                
                // Install torch packages separately with torch index
                if !torch_packages.is_empty() {
                    let mut cmd = if uv_available { self.get_uv_executable(repo_name) } else { self.get_pip_executable(repo_name) };
                    if uv_available { cmd.extend(["pip".into(), "install".into()]); } else { cmd.push("install".into()); }
                    
                    // Add torch index URL
                    if let Some(idx) = step.get("torch_index_url").and_then(|s| s.as_str()) {
                        cmd.extend(["--index-url".into(), idx.into()]);
                    } else if let Some(idx) = self.get_default_torch_index_url_opt() {
                        cmd.extend(["--index-url".into(), idx]);
                    }
                    
                    // No extra index URL needed for torch packages
                    
                    for p in torch_packages { cmd.push(p); }
                    run_tool_with_env(&self._env_manager, &cmd, None, repo_path)?;
                }
            }
            "torch" => {
                let mut pip_cmd = self.get_pip_executable(repo_name);
                pip_cmd.extend(["install".into(), "--force-reinstall".into()]);
                // Torch index URL
                if let Some(idx) = step.get("torch_index_url").and_then(|s| s.as_str()) {
                    pip_cmd.extend(["--index-url".into(), idx.into()]);
                } else if let Some(idx) = self.get_default_torch_index_url_opt() { pip_cmd.extend(["--index-url".into(), idx]); }
                if let Some(pkgs) = step.get("packages").and_then(|p| p.as_array()) {
                    for p in pkgs { if let Some(s) = p.as_str() { pip_cmd.push(s.to_string()); } }
                }
                run_tool_with_env(&self._env_manager, &pip_cmd, Some("Installing PyTorch packages"), repo_path)?;
            }
            "onnxruntime" => {
                let mut pip_cmd = self.get_pip_executable(repo_name);
                pip_cmd.push("install".into());
                if let Some(pkgs) = step.get("packages").and_then(|p| p.as_array()) {
                    for p in pkgs { if let Some(s) = p.as_str() { pip_cmd.push(self.apply_onnx_gpu_detection(s)); } }
                } else {
                    pip_cmd.push(self.apply_onnx_gpu_detection("onnxruntime"));
                }
                run_tool_with_env(&self._env_manager, &pip_cmd, Some("Installing ONNX packages"), repo_path)?;
            }
            "insightface" => {
                self.handle_insightface_package(repo_name, repo_path)?;

            }
            "triton" => {
                if let Some(pkgs) = step.get("packages").and_then(|p| p.as_array()) {
                    for p in pkgs { if let Some(s) = p.as_str() {
                        let mut pip_cmd = self.get_pip_executable(repo_name);
                        pip_cmd.extend(["install".into(), s.to_string()]);
                        run_tool_with_env_silent(&self._env_manager, &pip_cmd, Some("Installing Triton package"), repo_path)?;
                    }}
                }
            }
            _ => { debug!("Unknown step type in server plan: {}", step_type); }
        }
        Ok(())
    }

    fn get_default_torch_index_url_opt(&self) -> Option<String> {
        Some(self.get_default_torch_index_url())
    }

    fn get_default_torch_index_url(&self) -> String {
        if self._config_manager.has_cuda() {
            let gpu_name = self._config_manager.get_gpu_name();
            let gpu_generation = self._config_manager.detect_current_gpu_generation();
            let name_up = gpu_name.to_uppercase();
            let is_blackwell = name_up.contains("RTX 50") || format!("{:?}", gpu_generation).to_lowercase().contains("blackwell");
            if is_blackwell { return "https://download.pytorch.org/whl/nightly/cu128".into(); }
        }
        #[cfg(unix)]
        {
            if let Some(cv) = crate::utils::detect_cuda_version_from_system() {
                return match cv {
                    crate::config::CudaVersionLinux::Cuda128 => "https://download.pytorch.org/whl/nightly/cu128".into(),
                    crate::config::CudaVersionLinux::Cuda126 => "https://download.pytorch.org/whl/cu126".into(),
                    crate::config::CudaVersionLinux::Cuda124 => "https://download.pytorch.org/whl/cu124".into(),
                    crate::config::CudaVersionLinux::Cuda121 => "https://download.pytorch.org/whl/cu121".into(),
                    crate::config::CudaVersionLinux::Cuda118 => "https://download.pytorch.org/whl/cu118".into(),
                };
            }
        }
        #[cfg(windows)]
        {
            if self._config_manager.has_cuda() {
                if let Some(cuda_version) = self._config_manager.get_cuda_version() {
                    return match cuda_version {
                        crate::config::CudaVersion::Cuda128 => "https://download.pytorch.org/whl/nightly/cu128".into(),
                        crate::config::CudaVersion::Cuda124 => "https://download.pytorch.org/whl/cu124".into(),
                        crate::config::CudaVersion::Cuda118 => "https://download.pytorch.org/whl/cu118".into(),
                    };
                }
            }
        }
        "https://download.pytorch.org/whl/cpu".into()
    }

    fn apply_onnx_gpu_detection(&self, base: &str) -> String {
<<<<<<< HEAD
        let up = self._config_manager.get_gpu_name().to_uppercase();
        if base.starts_with("onnxruntime") {
=======
        let cfg = self._config_manager.get_config();
        let up = cfg.gpu_config.as_ref().map(|g| g.name.to_uppercase()).unwrap_or_default();
        
        // Only replace if it's exactly "onnxruntime" or "onnxruntime==version" or "onnxruntime>=version"
        if base == "onnxruntime" || base.starts_with("onnxruntime==") || base.starts_with("onnxruntime>=") || base.starts_with("onnxruntime<=") || base.starts_with("onnxruntime>") || base.starts_with("onnxruntime<") {
>>>>>>> 46eec919
            if up.contains("NVIDIA") { return base.replace("onnxruntime", "onnxruntime-gpu"); }
            if (up.contains("AMD") || up.contains("INTEL")) && cfg!(windows) { return base.replace("onnxruntime", "onnxruntime-directml"); }
        }
        base.into()
    }

    fn needs_onnx_nightly(&self) -> bool {
        // Blackwell GPUs (RTX 50xx)
        if self._config_manager.has_cuda() {
            let gpu_generation = self._config_manager.detect_current_gpu_generation();
            let gpu_name = self._config_manager.get_gpu_name();
            let gen = format!("{:?}", gpu_generation).to_lowercase();
            let name_up = gpu_name.to_uppercase();
            let is_nvidia = name_up.contains("NVIDIA") || name_up.contains("RTX") || name_up.contains("GEFORCE");
            if is_nvidia && (gen.contains("blackwell") || name_up.contains("RTX 50")) {
                return true;
            }
        }
        // Linux: system CUDA 12.8
        #[cfg(unix)]
        {
            if let Some(cv) = crate::utils::detect_cuda_version_from_system() {
                if matches!(cv, crate::config::CudaVersionLinux::Cuda128) {
                    return true;
                }
            }
        }
        false
    }

    // Выбор конкретного пакета ORT для установки с учётом поколения GPU
    fn get_onnx_package_spec(&self) -> String {
        if self._config_manager.has_cuda() {
            let gpu_generation = self._config_manager.detect_current_gpu_generation();
            let gpu_name = self._config_manager.get_gpu_name();
            let gen = format!("{:?}", gpu_generation).to_lowercase();
            let name_up = gpu_name.to_uppercase();
            let is_nvidia = name_up.contains("NVIDIA") || name_up.contains("RTX") || name_up.contains("GEFORCE");
            let is_blackwell = gen.contains("blackwell") || name_up.contains("RTX 50");
            if is_nvidia && is_blackwell {
                return "onnxruntime-gpu>=1.20".into();
            }
            if is_nvidia {
                return "onnxruntime-gpu".into();
            }
            if (name_up.contains("AMD") || name_up.contains("INTEL")) && cfg!(windows) {
                return "onnxruntime-directml".into();
            }
        }
        "onnxruntime".into()
    }


    fn check_scripts_in_pyproject(&self, repo_path: &Path) -> Result<(bool, Option<String>)> {
        let pyproject_path = repo_path.join("pyproject.toml");
        
        if !pyproject_path.exists() {
            return Ok((false, None));
        }
        
        // Read and parse TOML file
        let content = fs::read_to_string(&pyproject_path)
            .map_err(|e| PortableSourceError::repository(format!("Failed to read pyproject.toml: {}", e)))?;
        
        let toml: TomlValue = content.parse()
            .map_err(|e| PortableSourceError::repository(format!("Failed to parse pyproject.toml: {}", e)))?;
        
        // Check for [project.scripts] section
        if let Some(project) = toml.get("project") {
            if let Some(scripts) = project.get("scripts") {
                if let Some(scripts_table) = scripts.as_table() {
                    // Priority order: gradio+infer scripts first, then any other script
                    let mut fallback_script: Option<(String, String)> = None;
                    
                    for (script_name, script_value) in scripts_table {
                        if let Some(script_str) = script_value.as_str() {
                            let name_lower = script_name.to_lowercase();
                            let value_lower = script_str.to_lowercase();
                            
                            // Check if script name or value contains both 'gradio' and 'infer'
                            if (name_lower.contains("gradio") && name_lower.contains("infer")) ||
                               (value_lower.contains("gradio") && value_lower.contains("infer")) {
                                info!("Found gradio+infer script: {} = {}", script_name, script_str);
                                // Extract module path (before ':') for python -m usage
                                let module_path = if let Some(colon_pos) = script_str.find(':') {
                                    script_str[..colon_pos].to_string()
                                } else {
                                    script_str.to_string()
                                };
                                return Ok((true, Some(module_path)));
                            }
                            
                            // Store first script as fallback
                            if fallback_script.is_none() {
                                // Extract module path (before ':') for python -m usage
                                let module_path = if let Some(colon_pos) = script_str.find(':') {
                                    script_str[..colon_pos].to_string()
                                } else {
                                    script_str.to_string()
                                };
                                fallback_script = Some((script_name.clone(), module_path));
                            }
                        }
                    }
                    
                    // If no gradio+infer script found, use any available script
                    if let Some((script_name, script_str)) = fallback_script {
                        info!("Found pyproject.toml script: {} = {}", script_name, script_str);
                        return Ok((true, Some(script_str)));
                    }
                }
            }
        }
        
        Ok((false, None))
    }


    fn generate_startup_script(&self, repo_path: &Path, repo_info: &RepositoryInfo) -> Result<bool> {
        let repo_name = repo_path.file_name().and_then(|s| s.to_str()).unwrap_or("").to_lowercase();
        // info!("Starting generate_startup_script for repo: {}", repo_name);
        // println!("[PortableSource] Creating startup script for: {}", repo_name);
        
        let mut main_file = repo_info.main_file.clone();
        if main_file.is_none() { main_file = self.main_file_finder.find_main_file(&repo_name, repo_path, repo_info.url.as_deref()); }
        
        // Check for pyproject.toml scripts if main_file is not found
        let pyproject_path = repo_path.join("pyproject.toml");
        let (has_pyproject_scripts, script_module) = if main_file.is_none() && pyproject_path.exists() {
            info!("Main file not found, checking pyproject.toml for scripts");
            self.check_scripts_in_pyproject(repo_path)?
        } else {
            (false, None)
        };

        let cfg = self._config_manager.get_config();
        if cfg.install_path.as_os_str().is_empty() { return Err(PortableSourceError::installation("Install path not configured")); }
        let install_path = &cfg.install_path;

        let bat_file = repo_path.join(format!("start_{}.bat", repo_name));
        let program_args = repo_info.program_args.clone().unwrap_or_default();

        // CUDA PATH section if configured
        let cuda_section = if self._config_manager.has_cuda() {
            format!(
                "set cuda_bin=%env_path%\\CUDA\\bin\nset cuda_lib=%env_path%\\CUDA\\lib\nset cuda_lib_64=%env_path%\\CUDA\\lib\\x64\nset cuda_nvml_bin=%env_path%\\CUDA\\nvml\\bin\nset cuda_nvml_lib=%env_path%\\CUDA\\nvml\\lib\nset cuda_nvvm_bin=%env_path%\\CUDA\\nvvm\\bin\nset cuda_nvvm_lib=%env_path%\\CUDA\\nvvm\\lib\n\nset PATH=%cuda_bin%;%PATH%\nset PATH=%cuda_lib%;%PATH%\nset PATH=%cuda_lib_64%;%PATH%\nset PATH=%cuda_nvml_bin%;%PATH%\nset PATH=%cuda_nvml_lib%;%PATH%\nset PATH=%cuda_nvvm_bin%;%PATH%\nset PATH=%cuda_nvvm_lib%;%PATH%\n"
            )
        } else { "REM No CUDA paths configured".into() };
        
        // Generate base script content without execution command
        let base_content = format!("@echo off\n").to_string() + &format!(
            "echo Launch {}...\n\nsubst X: {}\nX:\n\nset env_path=X:\\ps_env\nset envs_path=X:\\envs\nset repos_path=X:\\repos\nset ffmpeg_path=%env_path%\\ffmpeg\nset python_path=%envs_path%\\{}\nset python_exe=%python_path%\\python.exe\nset repo_path=%repos_path%\\{}\n\nset tmp_path=X:\\tmp\nset USERPROFILE=%tmp_path%\nset TEMP=%tmp_path%\\Temp\nset TMP=%tmp_path%\\Temp\nset APPDATA=%tmp_path%\\AppData\\Roaming\nset LOCALAPPDATA=%tmp_path%\\AppData\\Local\nset HF_HOME=%repo_path%\\huggingface_home\nset XDG_CACHE_HOME=%tmp_path%\nset HF_DATASETS_CACHE=%HF_HOME%\\datasets\n\nset PYTHONIOENCODING=utf-8\nset PYTHONUNBUFFERED=1\nset PYTHONDONTWRITEBYTECODE=1\n\nREM === CUDA PATHS ===\n{}\nset PATH=%python_path%;%PATH%\nset PATH=%python_path%\\Scripts;%PATH%\nset PATH=%ffmpeg_path%;%PATH%\n\ncd /d \"%repo_path%\"\n",
            repo_name,
            install_path.display(),
            repo_name,
            repo_name,
            cuda_section,
        );
        
        // Determine execution command based on available options
        let content = if let Some(main_file_path) = main_file {
            // Case 1: main_file found - use it
            // info!("Using main file: {}", main_file_path);
            base_content + &format!(
                "\"%python_exe%\" {} {}\nset EXIT_CODE=%ERRORLEVEL%\n\necho Cleaning up...\nsubst X: /D\n\nif %EXIT_CODE% neq 0 (\n    echo.\n    echo Program finished with error (code: %EXIT_CODE%)\n) else (\n    echo.\n    echo Program finished successfully\n)\n\npause\n",
                main_file_path,
                program_args,
            )
        } else if has_pyproject_scripts {
            // Case 2: no main_file but pyproject.toml has scripts
            if let Some(module_path) = script_module {
                info!("No main file found, using pyproject.toml script: {}", module_path);
                base_content + &format!(
                    "\"%python_exe%\" -m {} {}\nset EXIT_CODE=%ERRORLEVEL%\n\necho Cleaning up...\nsubst X: /D\n\nif %EXIT_CODE% neq 0 (\n    echo.\n    echo Program finished with error (code: %EXIT_CODE%)\n) else (\n    echo.\n    echo Program finished successfully\n)\n\npause\n",
                    module_path,
                    program_args,
                )
            } else {
                // Fallback case - should not happen but handle gracefully
                warn!("No main file or valid pyproject script found, generating interactive shell");
                base_content + &format!(
                    "\"%python_exe%\"\nset EXIT_CODE=%ERRORLEVEL%\n\necho Cleaning up...\nsubst X: /D\n\nif %EXIT_CODE% neq 0 (\n    echo.\n    echo Program finished with error (code: %EXIT_CODE%)\n) else (\n    echo.\n    echo Program finished successfully\n)\n\npause\n"
                )
            }
        } else {
            // Case 3: no main_file and no pyproject.toml - just python shell
            warn!("No main file or pyproject.toml scripts found, generating interactive Python shell");
            base_content + &format!(
                "\"%python_exe%\"\nset EXIT_CODE=%ERRORLEVEL%\n\necho Cleaning up...\nsubst X: /D\n\nif %EXIT_CODE% neq 0 (\n    echo.\n    echo Program finished with error (code: %EXIT_CODE%)\n) else (\n    echo.\n    echo Program finished successfully\n)\n\npause\n"
            )
        };
        let mut f = fs::File::create(&bat_file)?;
        f.write_all(content.as_bytes())?;
        // info!("Successfully created startup script: {:?}", bat_file);

        Ok(true)
    }

    #[cfg(unix)]
    fn generate_startup_script_unix(&self, repo_path: &Path, repo_info: &RepositoryInfo) -> Result<bool> {
        use std::os::unix::fs::PermissionsExt;
        let repo_name = repo_path.file_name().and_then(|s| s.to_str()).unwrap_or("").to_lowercase();
        let mut main_file = repo_info.main_file.clone();
        if main_file.is_none() { main_file = self.main_file_finder.find_main_file(&repo_name, repo_path, repo_info.url.as_deref()); }
        
        // Check for pyproject.toml scripts if main_file is not found
        let pyproject_path = repo_path.join("pyproject.toml");
        let (has_pyproject_scripts, script_module) = if main_file.is_none() && pyproject_path.exists() {
            info!("Main file not found, checking pyproject.toml for scripts");
            self.check_scripts_in_pyproject(repo_path)?
        } else {
            (false, None)
        };

        let cfg = self._config_manager.get_config();
        if cfg.install_path.as_os_str().is_empty() { return Err(PortableSourceError::installation("Install path not configured")); }
        let install_path = &cfg.install_path;

        let sh_file = repo_path.join(format!("start_{}.sh", repo_name));
        let program_args = repo_info.program_args.clone().unwrap_or_default();
        
        // Remove duplicate check since we already have it above

        // CUDA PATH exports if configured (optional)
        let mut cuda_exports = String::new();
        if self._config_manager.has_cuda() {
            let base = self._config_manager.get_cuda_base_path().to_string_lossy();
            let bin = self._config_manager.get_cuda_bin().to_string_lossy();
            let lib = self._config_manager.get_cuda_lib().to_string_lossy();
            let lib64 = self._config_manager.get_cuda_lib_64().to_string_lossy();
            cuda_exports.push_str(&format!("export CUDA_PATH=\"{}\"\n", base));
            cuda_exports.push_str(&format!("export CUDA_HOME=\"{}\"\n", base));
            cuda_exports.push_str(&format!("export CUDA_ROOT=\"{}\"\n", base));
            cuda_exports.push_str(&format!("export PATH=\"{}:$PATH\"\n", bin));
            // Use default expansion for unset variable due to 'set -u'
            cuda_exports.push_str(&format!("export LD_LIBRARY_PATH=\"{}:{}:${{LD_LIBRARY_PATH:-}}\"\n", lib, lib64));
        }

        // Generate base script content without execution command
        let base_content = format!("#!/usr/bin/env bash\nset -Eeuo pipefail\n\nINSTALL=\"{}\"
ENV_PATH=\"$INSTALL/ps_env\"
BASE_PREFIX=\"$ENV_PATH/mamba_env\"
REPO_PATH=\"{}\"
VENV=\"$INSTALL/envs/{}\"
PYEXE=\"$VENV/bin/python\"\n\n# Detect mode: allow override via PORTABLESOURCE_MODE\nMODE=\"${{PORTABLESOURCE_MODE:-}}\"\nif [[ -z \"$MODE\" ]]; then\n  if command -v git >/dev/null 2>&1 && command -v python3 >/dev/null 2>&1 && command -v ffmpeg >/dev/null 2>&1; then\n    MODE=cloud
  else
    MODE=desk
  fi
fi

# prepend micromamba base bin to PATH (no activation) in DESK mode
if [[ \"$MODE\" == \"desk\" ]]; then
  export PATH=\"$BASE_PREFIX/bin:$PATH\"
fi

# activate project venv if present (be tolerant to unset vars)
if [[ -f \"$VENV/bin/activate\" ]]; then
  set +u
  source \"$VENV/bin/activate\" || true
  set -u
fi

{}\ncd \"$REPO_PATH\"\n",

            install_path.to_string_lossy(),
            repo_path.to_string_lossy(),
            repo_name,
            cuda_exports,
        );
        
        // Determine execution command based on available options
        let content = if let Some(main_file) = main_file {
            // Use main_file if available
            base_content + &format!(
                "if [[ -x \"$PYEXE\" ]]; then\n  exec \"$PYEXE\" \"{}\" {}\nelse\n  exec python3 \"{}\" {}\nfi\n",
                main_file,
                program_args,
                main_file,
                program_args,
            )
        } else if has_pyproject_scripts {
            if let Some(module_path) = script_module {
                info!("Using pyproject.toml script module: {}", module_path);
                base_content + &format!(
                    "if [[ -x \"$PYEXE\" ]]; then\n  exec \"$PYEXE\" -m {} {}\nelse\n  exec python3 -m {} {}\nfi\n",
                    module_path,
                    program_args,
                    module_path,
                    program_args,
                )
            } else {
                warn!("pyproject.toml found but no suitable scripts detected");
                base_content + "if [[ -x \"$PYEXE\" ]]; then\n  exec \"$PYEXE\"\nelse\n  exec python3\nfi\n"
            }
        } else {
            // No main_file and no pyproject.toml - just run python
            warn!("No main file or pyproject.toml scripts found, generating basic python launcher");
            base_content + "if [[ -x \"$PYEXE\" ]]; then\n  exec \"$PYEXE\"\nelse\n  exec python3\nfi\n"
        };

        let mut f = fs::File::create(&sh_file)?;
        use std::io::Write as _;
        f.write_all(content.as_bytes())?;
        let mut perms = fs::metadata(&sh_file)?.permissions();
        perms.set_mode(0o755);
        fs::set_permissions(&sh_file, perms)?;
        Ok(true)
    }

    fn normalize_repo_name(&self, input: &str, repo_info: &RepositoryInfo) -> Result<String> {
        if !input.trim().is_empty() { return Ok(input.to_lowercase()); }
        if let Some(url) = &repo_info.url {
            let url = Url::parse(url).map_err(|e| PortableSourceError::repository(e.to_string()))?;
            return self.extract_repo_name_from_url(&url);
        }
        Err(PortableSourceError::repository("Cannot determine repository name"))
    }

    fn get_repository_info(&self, repo_url_or_name: &str) -> Result<Option<RepositoryInfo>> {
        // URL input
        if self.is_repository_url(repo_url_or_name) {
            let url = repo_url_or_name.to_string();
            let name = self.extract_repo_name_from_url(&Url::parse(&url).map_err(|e| PortableSourceError::repository(e.to_string()))?)?;
            // try server by name
            if let Ok(Some(mut info)) = self.server_client.get_repository_info(&name) {
                if info.url.is_none() { info.url = Some(url); }
                return Ok(Some(info));
            }
            return Ok(Some(RepositoryInfo { url: Some(url), main_file: None, program_args: None }));
        }
        // owner/name form
        if repo_url_or_name.contains('/') && !repo_url_or_name.starts_with("http") {
            let url = format!("https://github.com/{}", repo_url_or_name);
            return Ok(Some(RepositoryInfo { url: Some(url), main_file: None, program_args: None }));
        }
        // plain name
        if let Ok(Some(info)) = self.server_client.get_repository_info(repo_url_or_name) { return Ok(Some(info)); }
        if let Some(fb) = self.fallback_repositories.get(&repo_url_or_name.to_lowercase()) {
            return Ok(Some(RepositoryInfo { url: Some(fb.url.clone()), main_file: fb.main_file.clone(), program_args: fb.program_args.clone() }));
        }
        Ok(None)
    }
}

// ===== Requirements analysis (Rust port of Python logic) =====

#[derive(Clone, Debug, PartialEq, Eq)]
enum PackageType { Regular, Torch, Onnxruntime, Insightface, Triton }

#[derive(Clone, Debug)]
#[allow(dead_code)]
struct PackageInfo {
    name: String,
    version: Option<String>,
    extras: Option<Vec<String>>,
    package_type: PackageType,
    original_line: String,
}

impl ToString for PackageInfo {
    fn to_string(&self) -> String {
        if let Some(v) = &self.version { format!("{}=={}", self.name, v) } else { self.name.clone() }
    }
}

#[derive(Clone, Debug, Default)]
struct InstallationPlan {
    torch_packages: Vec<PackageInfo>,
    onnx_packages: Vec<PackageInfo>,
    insightface_packages: Vec<PackageInfo>,
    triton_packages: Vec<PackageInfo>,
    regular_packages: Vec<PackageInfo>,
    torch_index_url: Option<String>,
    onnx_package_name: Option<String>,
}

struct RequirementsAnalyzer<'a> { config_manager: &'a ConfigManager }

impl<'a> RequirementsAnalyzer<'a> {
    fn new(config_manager: &'a ConfigManager) -> Self { Self { config_manager } }

    fn analyze_requirements(&self, requirements_path: &Path) -> Vec<PackageInfo> {
        let mut packages = Vec::new();
        if let Ok(content) = fs::read_to_string(requirements_path) {
            for line in content.lines() {
                if let Some(pkg) = self.parse_requirement_line(line) { packages.push(pkg); }
            }
        }
        packages
    }

    fn parse_requirement_line(&self, line_in: &str) -> Option<PackageInfo> {
        let line = line_in.split('#').next().unwrap_or("").trim().to_string();
        if line.is_empty() || line.starts_with('-') || line.contains("--index-url") || line.contains("--extra-index-url") { return None; }
        // basic parse: name[extras]==version
        let (name_part, version) = if let Some(idx) = line.find(|c: char| "=><!~".contains(c)) {
            let (n, v) = line.split_at(idx);
            (n.trim().to_string(), Some(v.trim_matches(|c| c == '=' || c == '>' || c == '<' || c == '!' || c == '~').to_string()))
        } else { (line.clone(), None) };
        let (name, extras_opt) = if let Some(start) = name_part.find('[') { let end = name_part.find(']').unwrap_or(name_part.len()); (name_part[..start].to_string(), Some(name_part[start+1..end].split(',').map(|s| s.to_string()).collect())) } else { (name_part, None) };
        let lname = name.to_lowercase();
        let package_type = if ["torch","torchvision","torchaudio","torchtext","torchdata"].contains(&lname.as_str()) { PackageType::Torch }
            else if lname.starts_with("onnxruntime") { PackageType::Onnxruntime }
            else if lname.starts_with("insightface") { PackageType::Insightface }
            else if lname.starts_with("triton") { PackageType::Triton }
            else { PackageType::Regular };
        Some(PackageInfo { name: lname, version, extras: extras_opt, package_type, original_line: line_in.to_string() })
    }

    fn create_installation_plan(&self, packages: &Vec<PackageInfo>) -> InstallationPlan {
        let mut plan = InstallationPlan::default();
        for p in packages {
            match p.package_type {
                PackageType::Torch => plan.torch_packages.push(p.clone()),
                PackageType::Onnxruntime => plan.onnx_packages.push(p.clone()),
                PackageType::Insightface => plan.insightface_packages.push(p.clone()),
                PackageType::Triton => plan.triton_packages.push(p.clone()),
                PackageType::Regular => plan.regular_packages.push(p.clone()),
            }
        }
        // torch index url
        plan.torch_index_url = Some(self.get_default_torch_index_url());
        // onnx package name by GPU vendor
        plan.onnx_package_name = Some(self.get_onnx_package_name());
        plan
    }

    fn get_default_torch_index_url(&self) -> String {
        if self.config_manager.has_cuda() {
            let gpu_name = self.config_manager.get_gpu_name();
            let gpu_generation = self.config_manager.detect_current_gpu_generation();
            let name_up = gpu_name.to_uppercase();
            let is_blackwell = name_up.contains("RTX 50") || format!("{:?}", gpu_generation).to_lowercase().contains("blackwell");
            if is_blackwell { return "https://download.pytorch.org/whl/nightly/cu128".into(); }
        }
        #[cfg(unix)]
        {
            if let Some(cv) = crate::utils::detect_cuda_version_from_system() {
                return match cv {
                    crate::config::CudaVersionLinux::Cuda128 => "https://download.pytorch.org/whl/nightly/cu128".into(),
                    crate::config::CudaVersionLinux::Cuda126 => "https://download.pytorch.org/whl/cu126".into(),
                    crate::config::CudaVersionLinux::Cuda124 => "https://download.pytorch.org/whl/cu124".into(),
                    crate::config::CudaVersionLinux::Cuda121 => "https://download.pytorch.org/whl/cu121".into(),
                    crate::config::CudaVersionLinux::Cuda118 => "https://download.pytorch.org/whl/cu118".into(),
                };
            }
        }
        #[cfg(windows)]
        {
            if self.config_manager.has_cuda() {
                if let Some(cuda_version) = self.config_manager.get_cuda_version() {
                    return match cuda_version {
                        crate::config::CudaVersion::Cuda128 => "https://download.pytorch.org/whl/nightly/cu128".into(),
                        crate::config::CudaVersion::Cuda124 => "https://download.pytorch.org/whl/cu124".into(),
                        crate::config::CudaVersion::Cuda118 => "https://download.pytorch.org/whl/cu118".into(),
                    };
                }
            }
        }
        "https://download.pytorch.org/whl/cpu".into()
    }

    fn get_onnx_package_name(&self) -> String {
        if self.config_manager.has_cuda() {
            let gpu_name = self.config_manager.get_gpu_name();
            let up = gpu_name.to_uppercase();
            if up.contains("NVIDIA") { return "onnxruntime-gpu".into(); }
            if (up.contains("AMD") || up.contains("INTEL")) && cfg!(windows) { return "onnxruntime-directml".into(); }
        }
        "onnxruntime".into()
    }
}

impl RepositoryInstaller {
    fn handle_insightface_package(&self, repo_name: &str, repo_path: Option<&Path>) -> Result<()> {
        // Windows prebuilt wheel; fallback to pip package
        if cfg!(windows) {
            let uv_available = self.install_uv_in_venv(repo_name).unwrap_or(false);
            // Устанавливаем одновременно insightface и совместимую версию numpy
            let wheel = "https://huggingface.co/hanamizuki-ai/pypi-wheels/resolve/main/insightface/insightface-0.7.3-cp311-cp311-win_amd64.whl";
            if uv_available {
                let mut uv_cmd = self.get_uv_executable(repo_name);
                uv_cmd.extend(["pip".into(), "install".into(), "--extra-index-url".into(), "https://pypi.ngc.nvidia.com".into(), "-U".into(), wheel.into(), "numpy==1.26.4".into()]);
                run_tool_with_env_silent(&self._env_manager, &uv_cmd, Some("Installing insightface + numpy (uv)"), repo_path)
            } else {
                let mut pip_cmd = self.get_pip_executable(repo_name);
                pip_cmd.extend(["install".into(), "-U".into(), wheel.into(), "numpy==1.26.4".into()]);
                run_tool_with_env_silent(&self._env_manager, &pip_cmd, Some("Installing insightface + numpy (pip)"), repo_path)
            }
        } else {
            let uv_available = self.install_uv_in_venv(repo_name).unwrap_or(false);
            // Ставим одновременно insightface и совместимый numpy
            if uv_available {
                let mut uv_cmd = self.get_uv_executable(repo_name);
                uv_cmd.extend(["pip".into(), "install".into(), "--extra-index-url".into(), "https://pypi.ngc.nvidia.com".into(), "-U".into(), "insightface".into(), "numpy==1.26.4".into()]);
                run_tool_with_env_silent(&self._env_manager, &uv_cmd, Some("Installing insightface + numpy (uv)"), repo_path)
            } else {
                let mut pip_cmd = self.get_pip_executable(repo_name);
                pip_cmd.extend(["install".into(), "-U".into(), "insightface".into(), "numpy==1.26.4".into()]);
                run_tool_with_env_silent(&self._env_manager, &pip_cmd, Some("Installing insightface + numpy (pip)"), repo_path)
            }
        }
    }

    /// Install repository as a package using uv pip install .
    fn install_repo_as_package(&self, repo_name: &str, repo_path: &Path) -> Result<()> {
        let uv_available = self.install_uv_in_venv(repo_name).unwrap_or(false);
        
        if uv_available {
            let mut uv_cmd = self.get_uv_executable(repo_name);
            uv_cmd.extend(["pip".into(), "install".into(), "--extra-index-url".into(), "https://pypi.ngc.nvidia.com".into(), ".".into()]);
            run_tool_with_env_silent(&self._env_manager, &uv_cmd, Some("Installing repository as package (uv)"), Some(repo_path))

        } else {
            let mut pip_cmd = self.get_pip_executable(repo_name);
            pip_cmd.extend(["install".into(), ".".into()]);
            run_tool_with_env_silent(&self._env_manager, &pip_cmd, Some("Installing repository as package (pip)"), Some(repo_path))
        }
    }

    /// Extract dependencies from pyproject.toml and create requirements_pyp.txt
    fn extract_dependencies_from_pyproject(&self, pyproject_path: &Path, repo_path: &Path) -> Result<PathBuf> {
        info!("Parsing pyproject.toml: {:?}", pyproject_path);
        
        // Read and parse TOML file
        let content = fs::read_to_string(pyproject_path)
            .map_err(|e| PortableSourceError::repository(format!("Failed to read pyproject.toml: {}", e)))?;
        
        let toml: TomlValue = content.parse()
            .map_err(|e| PortableSourceError::repository(format!("Failed to parse pyproject.toml: {}", e)))?;
        
        // Extract dependencies from [project.dependencies]
        let mut dependencies = Vec::new();
        
        if let Some(project) = toml.get("project") {
            if let Some(deps) = project.get("dependencies") {
                if let Some(deps_array) = deps.as_array() {
                    for dep in deps_array {
                        if let Some(dep_str) = dep.as_str() {
                            dependencies.push(dep_str.to_string());
                        }
                    }
                }
            }
        }
        
        if dependencies.is_empty() {
            return Err(PortableSourceError::repository("No dependencies found in pyproject.toml [project.dependencies]".to_string()));
        }
        
        // Create requirements_pyp.txt file
        let requirements_path = repo_path.join("requirements_pyp.txt");
        let mut file = fs::File::create(&requirements_path)
            .map_err(|e| PortableSourceError::repository(format!("Failed to create requirements_pyp.txt: {}", e)))?;
        
        for dep in &dependencies {
            writeln!(file, "{}", dep)
                .map_err(|e| PortableSourceError::repository(format!("Failed to write to requirements_pyp.txt: {}", e)))?;
        }
        
        info!("Extracted {} dependencies from pyproject.toml to requirements_pyp.txt", dependencies.len());
        Ok(requirements_path)
    }
}

fn copy_dir_recursive(from: &Path, to: &Path) -> Result<()> {
    fs::create_dir_all(to)?;
    for entry in fs::read_dir(from)? {
        let entry = entry?;
        let ty = entry.file_type()?;
        let src = entry.path();
        let dst = to.join(entry.file_name());
        if ty.is_dir() { copy_dir_recursive(&src, &dst)?; } else { fs::copy(&src, &dst)?; }
    }
    Ok(())
}

#[derive(Clone, Copy)]
#[allow(dead_code)]
enum CommandType {
    Git,
    Pip,
    Uv,
    Python,
    Other,
}

fn run_with_progress_typed(mut cmd: Command, label: Option<&str>, command_type: CommandType) -> Result<()> {
    if let Some(l) = label { info!("{}...", l); }
    cmd.stdout(Stdio::piped()).stderr(Stdio::piped());
    let mut child = cmd.spawn().map_err(|e| PortableSourceError::command(e.to_string()))?;
    
    let mut stderr_lines = Vec::new();
    
    let (_stdout_prefix, _stderr_prefix, error_prefix) = match command_type {
        CommandType::Git => ("[Git]", "[Git Error]", "Git command failed"),
        CommandType::Pip => ("[Pip]", "[Pip Error]", "Pip command failed"),
        CommandType::Uv => ("[UV]", "[UV Error]", "UV command failed"),
        CommandType::Python => ("[Python]", "[Python Error]", "Python command failed"),
        CommandType::Other => ("[Command]", "[Command Error]", "Command failed"),
    };
    
    if let Some(out) = child.stdout.take() {
        let reader = BufReader::new(out);
        for line in reader.lines().flatten() { 
            debug!("{}", line);
        }
    }
    
    if let Some(err) = child.stderr.take() {
        let reader = BufReader::new(err);
        for line in reader.lines().flatten() {
            debug!("stderr: {}", line);
            stderr_lines.push(line);
        }
    }
    
    let status = child.wait().map_err(|e| PortableSourceError::command(e.to_string()))?;
    if !status.success() {
        let error_msg = if !stderr_lines.is_empty() {
            format!("Command failed with status: {}\nError output:\n{}", status, stderr_lines.join("\n"))
        } else {
            format!("Command failed with status: {}", status)
        };
        debug!("{}: {}", error_prefix, error_msg);
        return Err(PortableSourceError::command(error_msg));
    }
    Ok(())
}

fn run_tool_with_env_silent(env_manager: &PortableEnvironmentManager, args: &Vec<String>, label: Option<&str>, cwd: Option<&Path>) -> Result<()> {
    if args.is_empty() { return Ok(()); }
    if let Some(l) = label { info!("{}...", l); }
    let mut cmd = Command::new(&args[0]);
    for a in &args[1..] { cmd.arg(a); }
    if let Some(dir) = cwd { cmd.current_dir(dir); }
    let envs = env_manager.setup_environment_for_subprocess();
    cmd.envs(envs).stdout(Stdio::null()).stderr(Stdio::null());
    
    let status = cmd.status().map_err(|e| PortableSourceError::command(e.to_string()))?;
    if !status.success() {
        return Err(PortableSourceError::command(format!("Command failed with status: {}", status)));
    }
    Ok(())
}

fn run_tool_with_env(env_manager: &PortableEnvironmentManager, args: &Vec<String>, label: Option<&str>, cwd: Option<&Path>) -> Result<()> {
    if args.is_empty() { return Ok(()); }
    let mut cmd = Command::new(&args[0]);
    for a in &args[1..] { cmd.arg(a); }
    if let Some(dir) = cwd { cmd.current_dir(dir); }
    let envs = env_manager.setup_environment_for_subprocess();
    cmd.envs(envs).stdout(Stdio::piped()).stderr(Stdio::piped());
    
    // Determine command type based on the executable and arguments
    let command_type = if args.len() >= 2 {
        let exe_name = std::path::Path::new(&args[0]).file_stem()
            .and_then(|s| s.to_str())
            .unwrap_or(&args[0])
            .to_lowercase();
        
        if exe_name == "python" || exe_name == "python3" {
            if args.len() >= 3 && args[1] == "-m" {
                match args[2].as_str() {
                    "pip" => CommandType::Pip,
                    "uv" => CommandType::Uv,
                    _ => CommandType::Python,
                }
            } else {
                CommandType::Python
            }
        } else if exe_name == "pip" || exe_name == "pip3" {
            CommandType::Pip
        } else if exe_name == "uv" {
            CommandType::Uv
        } else if exe_name == "git" {
            CommandType::Git
        } else {
            CommandType::Other
        }
    } else {
        CommandType::Other
    };
    
    run_with_progress_typed(cmd, label, command_type)
}<|MERGE_RESOLUTION|>--- conflicted
+++ resolved
@@ -1179,16 +1179,9 @@
     }
 
     fn apply_onnx_gpu_detection(&self, base: &str) -> String {
-<<<<<<< HEAD
-        let up = self._config_manager.get_gpu_name().to_uppercase();
-        if base.starts_with("onnxruntime") {
-=======
         let cfg = self._config_manager.get_config();
         let up = cfg.gpu_config.as_ref().map(|g| g.name.to_uppercase()).unwrap_or_default();
-        
-        // Only replace if it's exactly "onnxruntime" or "onnxruntime==version" or "onnxruntime>=version"
-        if base == "onnxruntime" || base.starts_with("onnxruntime==") || base.starts_with("onnxruntime>=") || base.starts_with("onnxruntime<=") || base.starts_with("onnxruntime>") || base.starts_with("onnxruntime<") {
->>>>>>> 46eec919
+        if base.starts_with("onnxruntime") {
             if up.contains("NVIDIA") { return base.replace("onnxruntime", "onnxruntime-gpu"); }
             if (up.contains("AMD") || up.contains("INTEL")) && cfg!(windows) { return base.replace("onnxruntime", "onnxruntime-directml"); }
         }
